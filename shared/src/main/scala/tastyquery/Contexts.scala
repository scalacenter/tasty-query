--- conflicted
+++ resolved
@@ -44,14 +44,13 @@
         owner.asInstanceOf[DeclaringSymbol].addDecl(sym)
     }
 
-    /**
-     * Creates a new symbol at @addr with @name. The symbol is added to the owner's declarations if both
-     * 1) @addToDecls is true.
-     *    Example: true for valdef and defdef, false for parameters and type parameters
-     * 2) the owner is a declaring symbol.
-     *    Example: a method is added to the declarations of its class, but a nested method is not added
-     *    to declarations of its owner method.
-     */
+    /** Creates a new symbol at @addr with @name. The symbol is added to the owner's declarations if both
+      * 1) @addToDecls is true.
+      *    Example: true for valdef and defdef, false for parameters and type parameters
+      * 2) the owner is a declaring symbol.
+      *    Example: a method is added to the declarations of its class, but a nested method is not added
+      *    to declarations of its owner method.
+      */
     def createSymbolIfNew[T <: Symbol](
       addr: Addr,
       name: Name,
@@ -67,11 +66,7 @@
     def createPackageSymbolIfNew(name: TermName): PackageClassSymbol = {
       def create(): PackageClassSymbol = {
         val trueOwner = if (owner == defn.EmptyPackage) defn.RootPackage else owner
-<<<<<<< HEAD
-        val sym       = PackageClassSymbolFactory.createSymbol(name, trueOwner)
-=======
-        val sym = new PackageClassSymbol(name, trueOwner)
->>>>>>> 5d6b1779
+        val sym = PackageClassSymbolFactory.createSymbol(name, trueOwner)
         sym
       }
 

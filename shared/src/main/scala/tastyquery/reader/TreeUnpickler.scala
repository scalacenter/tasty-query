--- conflicted
+++ resolved
@@ -61,27 +61,13 @@
         } else {
           ctx.createSymbolIfNew(start, name, RegularSymbolFactory, addToDecls = true)
         }
-<<<<<<< HEAD
-        reader.until(end)(createSymbols (using ctx.withOwner(newOwner)))
+        reader.until(end)(createSymbols(using ctx.withOwner(newOwner)))
       case DEFDEF | VALDEF | PARAM | TYPEPARAM =>
-        val end  = reader.readEnd()
+        val end = reader.readEnd()
         val name = if (tag == TYPEPARAM) readName.toTypeName else readName
         val newSymbol =
           ctx.createSymbolIfNew(start, name, RegularSymbolFactory, addToDecls = (tag != TYPEPARAM))
-        reader.until(end)(createSymbols (using ctx.withOwner(newSymbol)))
-=======
-        reader.until(end)(createSymbols(using ctx.withOwner(newOwner)))
-      case VALDEF | PARAM | TYPEPARAM =>
-        val end = reader.readEnd()
-        val name = if (tag == TYPEPARAM) readName.toTypeName else readName
-        val newSymbol = ctx.createSymbolIfNew(start, name)
-        reader.until(end)(createSymbols)
-      case DEFDEF =>
-        val end = reader.readEnd()
-        val name = readName
-        val newSymbol = ctx.createMethodSymbolIfNew(start, name)
         reader.until(end)(createSymbols(using ctx.withOwner(newSymbol)))
->>>>>>> 5d6b1779
       case BIND =>
         val end = reader.readEnd()
         var name: Name = readName
@@ -214,18 +200,14 @@
       val end = reader.readEnd()
       val name = readName.toTypeName
       val typedef: Class | TypeMember = if (reader.nextByte == TEMPLATE) {
-<<<<<<< HEAD
         val classSymbol = ctx.getSymbol(start, ClassSymbolFactory)
-        Class(name, readTemplate (using ctx.withOwner(classSymbol)), classSymbol)
-=======
-        Class(name, readTemplate(using ctx.withOwner(ctx.getSymbol(start).asInstanceOf[ClassSymbol])))
->>>>>>> 5d6b1779
+        Class(name, readTemplate(using ctx.withOwner(classSymbol)), classSymbol)
       } else {
         val symbol = ctx.getSymbol(start, RegularSymbolFactory)
         if (tagFollowShared == TYPEBOUNDS)
-          TypeMember(name, readTypeBounds (using ctx.withOwner(symbol)), symbol)
+          TypeMember(name, readTypeBounds(using ctx.withOwner(symbol)), symbol)
         else
-          TypeMember(name, readTypeTree (using ctx.withOwner(symbol)), symbol)
+          TypeMember(name, readTypeTree(using ctx.withOwner(symbol)), symbol)
       }
       // TODO: read modifiers
       skipModifiers(end)
@@ -293,18 +275,12 @@
     }
 
     def readTypeParam: TypeParam = {
-      val start       = reader.currentAddr
+      val start = reader.currentAddr
       val paramSymbol = ctx.getSymbol(start, RegularSymbolFactory)
       reader.readByte()
-<<<<<<< HEAD
-      val end    = reader.readEnd()
-      val name   = readName.toTypeName
-      val bounds = readTypeParamType (using ctx.withOwner(paramSymbol))
-=======
       val end = reader.readEnd()
       val name = readName.toTypeName
-      val bounds = readTypeParamType
->>>>>>> 5d6b1779
+      val bounds = readTypeParamType(using ctx.withOwner(paramSymbol))
       skipModifiers(end)
       TypeParam(name, bounds, paramSymbol)
     }
@@ -399,14 +375,9 @@
     } else {
       reader.readByte()
       val name = readName
-<<<<<<< HEAD
-      val tpt  = readTypeTree
+      val tpt = readTypeTree
       // no symbol for self, because it's never referred to by symbol
       ValDef(name, tpt, EmptyTree, NoSymbol)
-=======
-      val tpt = readTypeTree
-      ValDef(name, tpt, EmptyTree)
->>>>>>> 5d6b1779
     }
 
   def readValOrDefDef(using Context): Tree = {
@@ -415,17 +386,10 @@
     val end = reader.readEnd()
     val name = readName
     // Only for DefDef, but reading works for empty lists
-<<<<<<< HEAD
-    val symbol    = ctx.getSymbol(start, RegularSymbolFactory)
+    val symbol = ctx.getSymbol(start, RegularSymbolFactory)
     val insideCtx = ctx.withOwner(symbol)
-    val params    = readAllParams (using insideCtx)
-    val tpt       = readTypeTree (using insideCtx)
-=======
-    val insideOwner = if (tag == DEFDEF) ctx.getSymbol(start).asInstanceOf[MethodSymbol] else ctx.owner
-    val insideCtx = ctx.withOwner(insideOwner)
     val params = readAllParams(using insideCtx)
     val tpt = readTypeTree(using insideCtx)
->>>>>>> 5d6b1779
     val rhs =
       if (reader.currentAddr == end || isModifierTag(reader.nextByte)) EmptyTree
       else readTerm(using insideCtx)
@@ -763,14 +727,9 @@
       skipTree()
       val params = reader.until(end)({
         val bounds = readTypeBounds
-<<<<<<< HEAD
-        val name   = readName.toTypeName
+        val name = readName.toTypeName
         // cannot have symbols inside types
         TypeParam(name, bounds, NoSymbol)
-=======
-        val name = readName.toTypeName
-        TypeParam(name, bounds)
->>>>>>> 5d6b1779
       })
       TypeLambda(params, (tl: TypeLambda) => resultUnpickler.readType(using ctx.withEnclosingLambda(lambdaAddr, tl)))
     case PARAMtype =>
